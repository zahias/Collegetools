import streamlit as st
import pandas as pd
import re
import io
import zipfile
import os
from openpyxl import load_workbook
import tempfile
from typing import Dict, List, Tuple, Optional
from collections import defaultdict

def parse_course_semester_grade_from_column(column_name: str) -> Optional[Tuple[str, str, str, str]]:
    """
    Parse a column name in format 'Course-Semester-Year-Grade' or similar variations.
    
    Args:
        column_name: String like 'MATH101-Fall2024-A' or 'BIO202-Spring2025-B+'
    
    Returns:
        Tuple of (course, semester, year, grade) or None if parsing fails
    """
    # Pattern to match course-semester-year-grade format
    # Supports various grade formats including A+, B-, etc.
    pattern = r'^([A-Z]+\d+)-([A-Za-z]+)(\d{4})-([A-F][+-]?|[A-F]|[A-Z][+-]?)$'
    
    match = re.match(pattern, column_name.strip())
    if match:
        course, semester, year, grade = match.groups()
        return course, semester, year, grade
    
    # Alternative pattern for different formats
    pattern2 = r'^([A-Z]+\d+)[-_]([A-Za-z]+)[-_](\d{4})[-_]([A-F][+-]?|[A-F]|[A-Z][+-]?)$'
    match2 = re.match(pattern2, column_name.strip())
    if match2:
        course, semester, year, grade = match2.groups()
        return course, semester, year, grade
    
    return None

def parse_course_semester_grade_from_value(value: str) -> Optional[Tuple[str, str, str, str]]:
    """
    Parse course information from cell value in format 'Course/Semester-Year/Grade'.
    
    Args:
        value: String like 'SPTH201/FALL-2016/F' or 'MATH101/SPRING-2024/A+'
    
    Returns:
        Tuple of (course, semester, year, grade) or None if parsing fails
    """
    if pd.isna(value) or not isinstance(value, str):
        return None
        
    value = value.strip()
    if not value:
        return None
    
    # Pattern for format: COURSE/SEMESTER-YEAR/GRADE
    pattern1 = r'^([A-Z]+\d+[A-Z]*)/([A-Z]+-\d{4})/([A-F][+-]?|[A-Z][+-]?|P\*?|R)$'
    match1 = re.match(pattern1, value.upper())
    if match1:
        course, semester_year, grade = match1.groups()
        # Split semester-year
        if '-' in semester_year:
            semester, year = semester_year.split('-', 1)
            return course, semester, year, grade
    
    # Alternative pattern: COURSE/SEMESTER/YEAR/GRADE
    pattern2 = r'^([A-Z]+\d+[A-Z]*)/([A-Z]+)/(\d{4})/([A-F][+-]?|[A-Z][+-]?|P\*?|R)$'
    match2 = re.match(pattern2, value.upper())
    if match2:
        course, semester, year, grade = match2.groups()
        return course, semester, year, grade
    
    # Pattern for incomplete entries (missing grade)
    pattern3 = r'^([A-Z]+\d+[A-Z]*)/([A-Z]+-\d{4})/?$'
    match3 = re.match(pattern3, value.upper())
    if match3:
        course, semester_year = match3.groups()
        if '-' in semester_year:
            semester, year = semester_year.split('-', 1)
            return course, semester, year, "INCOMPLETE"
    
    return None

def identify_grade_columns(df: pd.DataFrame) -> list:
    """
    Identify columns that contain grade data based on naming patterns or content.
    
    Args:
        df: Input DataFrame
    
    Returns:
        List of column names that appear to contain grade data
    """
    grade_columns = []
    
    # First, check if column names follow the expected pattern
    for col in df.columns:
        if parse_course_semester_grade_from_column(str(col)) is not None:
            grade_columns.append(col)
    
    # If no columns match the naming pattern, look for columns that contain course data
    if not grade_columns:
        for col in df.columns:
            if col.upper().startswith('COURSE'):
                # Check if this column contains valid course data
                sample_values = df[col].dropna().head(5)
                for val in sample_values:
                    if parse_course_semester_grade_from_value(str(val)) is not None:
                        grade_columns.append(col)
                        break
    
    return grade_columns

def transform_grades_to_tidy(df: pd.DataFrame) -> pd.DataFrame:
    """
    Transform wide-format grade data to tidy format.
    
    Args:
        df: Input DataFrame with wide-format grade data
    
    Returns:
        Transformed DataFrame in tidy format
    """
    # Make a copy to avoid modifying original
    df_copy = df.copy()
    
    # Drop columns that are entirely empty
    df_copy = df_copy.dropna(axis=1, how='all')
    
    # Identify demographic/ID columns (non-grade columns)
    grade_columns = identify_grade_columns(df_copy)
    id_columns = [col for col in df_copy.columns if col not in grade_columns]
    
    if not grade_columns:
        st.warning("No grade columns detected. Please ensure your column names follow the format: Course-Semester-Year-Grade (e.g., MATH101-Fall2024-A)")
        return pd.DataFrame()
    
    # Melt the DataFrame to convert from wide to long format
    melted_df = pd.melt(
        df_copy,
        id_vars=id_columns,
        value_vars=grade_columns,
        var_name='Course_Semester_Grade',
        value_name='Grade'
    )
    
    # Filter out missing values
    melted_df = melted_df.dropna(subset=['Grade'])
    
    # Remove rows where Grade is empty string or whitespace
    melted_df = melted_df[melted_df['Grade'].astype(str).str.strip() != '']
    
    # Parse the Course_Semester_Grade column (which contains actual course data, not column names)
    parsed_data = []
    
    for _, row in melted_df.iterrows():
        # First try parsing as column name format
        parsed = parse_course_semester_grade_from_column(str(row['Course_Semester_Grade']))
        
        # If that fails, try parsing as cell value format
        if not parsed:
            parsed = parse_course_semester_grade_from_value(str(row['Grade']))
        
        if parsed:
            course, semester, year, grade = parsed
            
            # Create new row with parsed data
            new_row = {}
            
            # Add ID columns
            for id_col in id_columns:
                new_row[id_col] = row[id_col]
            
            # Add parsed course information
            new_row['Course'] = course
            new_row['Semester'] = semester.title()  # Convert to title case (Fall, Spring, etc.)
            new_row['Year'] = int(year)
            new_row['Grade'] = grade
            
            parsed_data.append(new_row)
    
    # Create final DataFrame
    if parsed_data:
        tidy_df = pd.DataFrame(parsed_data)
        
        # Reorder columns for better readability
        base_columns = [col for col in id_columns]
        course_columns = ['Course', 'Semester', 'Year', 'Grade']
        final_columns = base_columns + course_columns
        
        tidy_df = tidy_df[final_columns]
        
        return tidy_df
    else:
        return pd.DataFrame()

# ===== INTERNSHIP DATA PROCESSING FUNCTIONS =====

def extract_student_id(file_path: str) -> Optional[str]:
    """
    Extract student ID from 'Current Semester Advising' sheet, cell C5
    
    Args:
        file_path: Path to the Excel file
        
    Returns:
        Student ID as string or None if not found/error
    """
    try:
        workbook = load_workbook(file_path, data_only=True)
        
        # Check if 'Current Semester Advising' sheet exists
        if 'Current Semester Advising' not in workbook.sheetnames:
            return None
            
        sheet = workbook['Current Semester Advising']
        student_id = sheet['C5'].value
        
        if student_id is not None:
            return str(student_id).strip()
        return None
        
    except Exception as e:
        st.error(f"Error extracting student ID: {str(e)}")
        return None

def extract_internship_data(file_path: str) -> Optional[Dict[str, int]]:
    """
    Extract internship data (completed hours by internship code) from Excel file
    
    Args:
        file_path: Path to the Excel file
        
    Returns:
        Dictionary mapping internship codes to completed hours, or None if error
    """
    try:
        # Try to read all sheets and find the one with internship data
        excel_file = pd.ExcelFile(file_path)
        
        internship_data = {}
        
        for sheet_name in excel_file.sheet_names:
            try:
                df = pd.read_excel(file_path, sheet_name=sheet_name, header=None)
                
                # Look for the header pattern: Internship Code, Total Hours, Completed, Remaining
                for i in range(len(df)):
                    row = df.iloc[i]
                    if (len(row) >= 4 and 
                        pd.notna(row.iloc[0]) and 
                        pd.notna(row.iloc[2]) and
                        str(row.iloc[0]).strip().lower() == 'internship code' and
                        str(row.iloc[2]).strip().lower() == 'completed'):
                        
                        # Found the header row, now extract data
                        for j in range(i + 1, len(df)):
                            data_row = df.iloc[j]
                            if (len(data_row) >= 4 and 
                                pd.notna(data_row.iloc[0]) and 
                                pd.notna(data_row.iloc[2])):
                                
                                internship_code = str(data_row.iloc[0]).strip()
                                completed_hours = data_row.iloc[2]
                                
                                # Skip if internship code is empty or completed hours is not numeric
                                if internship_code and pd.notna(completed_hours):
                                    try:
                                        completed_hours = int(float(completed_hours))
                                        internship_data[internship_code] = completed_hours
                                    except (ValueError, TypeError):
                                        continue
                            else:
                                # Stop when we hit empty rows
                                break
                        
                        # Found data in this sheet, return it
                        if internship_data:
                            return internship_data
                            
            except Exception:
                continue  # Try next sheet
                
        return internship_data if internship_data else None
        
    except Exception as e:
        st.error(f"Error extracting internship data: {str(e)}")
        return None

def process_zip_file(uploaded_file) -> Tuple[pd.DataFrame, List[str], List[str]]:
    """
    Process uploaded zip file and extract student internship data
    
    Args:
        uploaded_file: Streamlit uploaded file object
        
    Returns:
        Tuple of (consolidated_dataframe, processed_files, error_files)
    """
    processed_files = []
    error_files = []
    all_student_data = []
    
    with tempfile.TemporaryDirectory() as temp_dir:
        # Extract zip file
        with zipfile.ZipFile(uploaded_file, 'r') as zip_ref:
            zip_ref.extractall(temp_dir)
            
            # Get all Excel files from the extracted directory
            excel_files = []
            for root, dirs, files in os.walk(temp_dir):
                for file in files:
                    if file.endswith(('.xlsx', '.xls')):
                        excel_files.append(os.path.join(root, file))
            
            if not excel_files:
                st.error("No Excel files found in the uploaded zip file.")
                return pd.DataFrame(), [], []
            
            # Process each Excel file
            for file_path in excel_files:
                file_name = os.path.basename(file_path)
                
                try:
                    # Extract student ID
                    student_id = extract_student_id(file_path)
                    if not student_id:
                        error_files.append(f"{file_name}: Could not extract student ID from 'Current Semester Advising' sheet, cell C5")
                        continue
                    
                    # Extract internship data
                    internship_data = extract_internship_data(file_path)
                    if not internship_data:
                        error_files.append(f"{file_name}: Could not extract internship data")
                        continue
                    
                    # Add student data to consolidated list
                    student_record = {'Student_ID': student_id, **internship_data}
                    all_student_data.append(student_record)
                    
                    processed_files.append(file_name)
                    
                except Exception as e:
                    error_files.append(f"{file_name}: {str(e)}")
    
    # Create consolidated DataFrame
    if all_student_data:
        consolidated_df = pd.DataFrame(all_student_data)
        # Fill NaN values with 0 for internship codes not present in all files
        consolidated_df = consolidated_df.fillna(0)
        # Ensure Student_ID is the first column
        cols = ['Student_ID'] + [col for col in consolidated_df.columns if col != 'Student_ID']
        consolidated_df = consolidated_df[cols]
    else:
        consolidated_df = pd.DataFrame()
    
    return consolidated_df, processed_files, error_files

# ===== ADVISING STATUS EXTRACTOR FUNCTIONS =====

def process_pbhl_advising(uploaded_zip) -> Tuple[pd.DataFrame, pd.DataFrame]:
    """Process PBHL advising sheets and return summary and conflict-free groups."""

    summary = defaultdict(lambda: {"Yes": 0, "Optional": 0, "Not Advised": 0})
    student_yes = {}

    with zipfile.ZipFile(uploaded_zip) as z:
        for file_name in z.namelist():
            if not file_name.lower().endswith(('.xlsx', '.xls')):
                continue
            with z.open(file_name) as f:
                df = pd.read_excel(f, sheet_name="Current Semester Advising", header=None)
                df = df.iloc[7:, [0, 7]]  # Columns: Course Code, Advising Status
                df.columns = ["Course Code", "Advised"]
                df = df.dropna(subset=["Course Code"])  # Drop rows without course code
                df["Advised"] = df["Advised"].fillna("").astype(str).str.strip().str.title()

                # Update summary counts
                for _, row in df.iterrows():
                    course = str(row["Course Code"]).strip()
                    status = row["Advised"] if row["Advised"] in ["Yes", "Optional"] else "Not Advised"
                    summary[course][status] += 1

                # Collect courses advised as "Yes" for conflict-free groups
                yes_courses = sorted(df[df["Advised"] == "Yes"]["Course Code"].astype(str).str.strip().tolist())
                student_name = os.path.splitext(os.path.basename(file_name))[0]
                student_yes[student_name] = yes_courses

    # Create summary DataFrame
    summary_df = pd.DataFrame(
        [
            {
                "Course Code": course,
                "Yes Count": counts["Yes"],
                "Optional Count": counts["Optional"],
                "Not Advised Count": counts["Not Advised"],
            }
            for course, counts in sorted(summary.items())
        ]
    )

    # Create conflict-free groups DataFrame
    groups = defaultdict(list)
    for student, courses in student_yes.items():
        groups[tuple(courses)].append(student)

    max_courses = max((len(k) for k in groups.keys()), default=0)
    group_rows = []
    for courses, students in groups.items():
        row = {"Students": ", ".join(sorted(students))}
        for i, course in enumerate(courses, start=1):
            row[f"Course {i}"] = course
        group_rows.append(row)

    group_df = pd.DataFrame(group_rows)
    for i in range(1, max_courses + 1):
        col = f"Course {i}"
        if col not in group_df.columns:
            group_df[col] = ""
    group_df = group_df[["Students"] + [f"Course {i}" for i in range(1, max_courses + 1)]]

    return summary_df, group_df


def process_spth_advising(uploaded_zip) -> Tuple[pd.DataFrame, pd.DataFrame, bytes]:
    """Process SPTH advising sheets: clean files, summarize, and group courses."""

    courses = [
        "BIOL 201", "BSE-000", "SPTH 205", "SPTH 206", "SPTH 229", "ARAB 201", "BCOM 300",
        "BIOL 201 or CHEM 201", "CIVL 201", "CIVL 202", "CMPS 202", "COMM 201", "ENGL 201",
        "ENGL 202", "PSYCH 201", "STAT 201", "SPTH 201", "SPTH 202", "SPTH 204", "SPTH 205N",
        "SPTH 206N", "SPTH 207", "SPTH 208", "SPTH 209", "SPTH 210", "SPTH 211", "SPTH 212",
        "SPTH 217", "SPTH 219", "SPTH 224", "SPTH 225", "SPTH 226", "SPTH 227", "SPTH 228",
        "SPTH 229N", "SPTH 230", "SPTH 231", "SPTH 234", "SPTH 240", "SPTH 240S", "SPTH 241",
        "SPTH 241S", "SPTH 250", "SPTH 270", "SPTH 271", "SPTH 272", "SPTH 273", "SPTH 274",
        "SPTH 275", "SPTH 276", "SPTH 277", "SPTH 290", "SPTH 291", "SPTH 292", "SPTH 293A",
        "SPTH 293B", "SPTH 294A", "SPTH 294B", "SPTH 296A", "SPTH 296B", "SPTH 297A", "SPTH 297B",
        "SPTH 298A", "SPTH 298B", "SPTH 299A", "SPTH 299B", "INEG 200", "INEG 300", "MATH 101",
        "MATH 102", "CHEM 101", "BIOL 101", "PHYS 101", "ENGL 101"
    ]

    summary = {course: {"Yes": 0, "Optional": 0, "Not Advised": 0} for course in courses}
    student_yes = {}
    processed_buffer = io.BytesIO()

    with zipfile.ZipFile(uploaded_zip) as zin, zipfile.ZipFile(processed_buffer, 'w') as zout:
        for file_name in zin.namelist():
            if not file_name.lower().endswith(('.xlsx', '.xls')):
                continue
            with zin.open(file_name) as f:
<<<<<<< HEAD
                df_raw = pd.read_excel(
                    f, sheet_name="Current Semester Advising", header=None
                )
                df = df_raw.iloc[8:].copy()
                df.columns = df.iloc[0].astype(str).str.strip()
                df = df[1:].rename(columns=lambda x: str(x).strip())
                df = df[["Course Code", "Advised"]]
=======
                df_raw = pd.read_excel(f, sheet_name="Current Semester Advising", header=None)
                df = df_raw.iloc[7:]
                df.columns = df.iloc[0]
                df = df[1:][["Course Code", "Advised"]]
>>>>>>> a142f505

                # Save cleaned file
                b = io.BytesIO()
                df.to_excel(b, index=False)
                b.seek(0)
                zout.writestr(file_name, b.getvalue())

                student_name = os.path.splitext(os.path.basename(file_name))[0]
                yes_courses = []

                for course in courses:
                    row = df[df["Course Code"] == course]
                    if row.empty:
                        status = "Not Advised"
                    else:
                        val = str(row["Advised"].iloc[0]).strip().title()
                        status = val if val in ["Yes", "Optional"] else "Not Advised"
                    summary[course][status] += 1
                    if status == "Yes":
                        yes_courses.append(course)

                student_yes[student_name] = yes_courses

    processed_buffer.seek(0)

    # Summary DataFrame
    summary_df = pd.DataFrame(
        [
            {
                "Course Code": course,
                "Yes Count": counts["Yes"],
                "Optional Count": counts["Optional"],
                "Not Advised Count": counts["Not Advised"],
            }
            for course, counts in summary.items()
        ]
    )

    # Conflict-free groups
    groups = defaultdict(list)
    for student, courses_taken in student_yes.items():
        groups[tuple(courses_taken)].append(student)

    max_courses = max((len(k) for k in groups.keys()), default=0)
    group_rows = []
    for courses_taken, students in groups.items():
        row = {"Students": ", ".join(sorted(students))}
        for i, course in enumerate(courses_taken, start=1):
            row[f"Course {i}"] = course
        group_rows.append(row)

    group_df = pd.DataFrame(group_rows)
    for i in range(1, max_courses + 1):
        col = f"Course {i}"
        if col not in group_df.columns:
            group_df[col] = ""
    group_df = group_df[["Students"] + [f"Course {i}" for i in range(1, max_courses + 1)]]

    return summary_df, group_df, processed_buffer.getvalue()


def advising_status_extractor_tab():
    """Streamlit interface for the Advising Status Extractor tool."""
    st.header("🗂 Advising Status Extractor")
    track = st.selectbox("Select Program", ["PBHL", "SPTH"])
    uploaded_zip = st.file_uploader("Upload ZIP of advising sheets", type=["zip"])

    if uploaded_zip is None:
        return

    if track == "PBHL":
        summary_df, group_df = process_pbhl_advising(uploaded_zip)
        st.subheader("Advising Summary")
        st.dataframe(summary_df, use_container_width=True)
        st.subheader("Conflict-Free Course Groups")
        st.dataframe(group_df, use_container_width=True)
    else:
        summary_df, group_df, processed_zip = process_spth_advising(uploaded_zip)
        st.download_button(
            "Download Processed Files",
            data=processed_zip,
            file_name="processed_advising_files.zip",
        )
        st.subheader("Advising Summary")
        st.dataframe(summary_df, use_container_width=True)
        st.subheader("Conflict-Free Course Groups")
        st.dataframe(group_df, use_container_width=True)

# ===== TAB FUNCTIONS =====

def grade_transformer_tab():
    st.header("📊 Grade Data Transformer")
    st.markdown("Transform wide-format student grade Excel files into tidy, normalized data for academic analysis")
    
    # File upload section
    st.subheader("1. Upload Excel File")
    uploaded_file = st.file_uploader(
        "Choose an Excel file",
        type=['xlsx', 'xls'],
        help="Upload an Excel file containing student grade data in wide format"
    )
    
    if uploaded_file is not None:
        try:
            # Read the Excel file
            df = pd.read_excel(uploaded_file)
            
            st.success(f"✅ File uploaded successfully! Shape: {df.shape[0]} rows × {df.shape[1]} columns")
            
            # Show original data preview
            st.subheader("2. Original Data Preview")
            st.dataframe(df.head(10), use_container_width=True)
            
            # Analyze the data
            st.subheader("3. Data Analysis")
            
            # Check for empty columns
            empty_cols = df.columns[df.isnull().all()].tolist()
            if empty_cols:
                st.info(f"Found {len(empty_cols)} empty columns that will be removed: {', '.join(empty_cols)}")
            
            # Identify grade columns
            grade_columns = identify_grade_columns(df)
            if grade_columns:
                st.info(f"Detected {len(grade_columns)} grade columns: {', '.join(grade_columns[:5])}{'...' if len(grade_columns) > 5 else ''}")
            else:
                st.error("❌ No grade columns detected. Please ensure your column names follow the format: Course-Semester-Year-Grade (e.g., MATH101-Fall2024-A)")
                return
            
            # Transform the data
            st.subheader("4. Data Transformation")
            
            with st.spinner("Transforming data..."):
                tidy_df = transform_grades_to_tidy(df)
            
            if not tidy_df.empty:
                st.success(f"✅ Data transformed successfully! New shape: {tidy_df.shape[0]} rows × {tidy_df.shape[1]} columns")
                
                # Show transformation summary
                col1, col2, col3 = st.columns(3)
                with col1:
                    st.metric("Original Rows", df.shape[0])
                with col2:
                    st.metric("Transformed Rows", tidy_df.shape[0])
                with col3:
                    st.metric("Unique Students", tidy_df.iloc[:, 0].nunique() if len(tidy_df.columns) > 0 else 0)
                
                # Show transformed data preview
                st.subheader("5. Transformed Data Preview")
                st.dataframe(tidy_df.head(20), use_container_width=True)
                
                # Show summary statistics
                st.subheader("6. Summary Statistics")
                
                col1, col2 = st.columns(2)
                
                with col1:
                    st.subheader("Courses")
                    if 'Course' in tidy_df.columns:
                        course_counts = tidy_df['Course'].value_counts()
                        st.dataframe(course_counts.head(10), use_container_width=True)
                
                with col2:
                    st.subheader("Grade Distribution")
                    if 'Grade' in tidy_df.columns:
                        grade_counts = tidy_df['Grade'].value_counts()
                        st.dataframe(grade_counts, use_container_width=True)
                
                # Download section
                st.subheader("7. Download Cleaned Data")
                
                # Create Excel file in memory
                output = io.BytesIO()
                tidy_df.to_excel(output, engine='openpyxl', sheet_name='Cleaned_Data', index=False)
                
                output.seek(0)
                
                st.download_button(
                    label="📥 Download Cleaned Excel File",
                    data=output.getvalue(),
                    file_name="cleaned_student_data.xlsx",
                    mime="application/vnd.openxmlformats-officedocument.spreadsheetml.sheet"
                )
                
            else:
                st.error("❌ No valid data could be extracted. Please check your file format and column naming conventions.")
                
        except Exception as e:
            st.error(f"❌ Error processing file: {str(e)}")
            st.info("Please ensure your file is a valid Excel file with the correct format.")
    
    # Instructions section
    with st.expander("📋 Instructions & Format Requirements"):
        st.markdown("""
        ### Expected File Format
        
        Your Excel file should have:
        
        1. **Student Information Columns**: ID, NAME, CURRICULUM, etc.
        2. **Grade Columns**: Can be in two formats:
           
           **Format 1** - Column names: `Course-Semester-Year-Grade`
           - Example: `MATH101-Fall2024-A`, `BIO202-Spring2025-B+`
           
           **Format 2** - Course columns (COURSE_1, COURSE_2, etc.) with cell values: `Course/Semester-Year/Grade`
           - Example: `SPTH201/FALL-2016/F`, `MATH101/SPRING-2024/A+`
           - Course: Letters and numbers (e.g., SPTH201, MATH101)
           - Semester: FALL, SPRING, SUMMER, WINTER
           - Year: 4-digit year (e.g., 2016, 2024)
           - Grade: Letter grades (A, B, C, D, F, P, R) with optional +/- modifiers
        
        ### What This Tool Does
        
        1. **Loads** your Excel file into a DataFrame
        2. **Drops** any columns that are entirely empty
        3. **Melts** the data from wide to long format
        4. **Filters** out missing values
        5. **Splits** combined Course_Semester_Grade strings into separate fields:
           - Course (e.g., "MATH101")
           - Semester (e.g., "Fall")
           - Year (e.g., "2024")
           - Grade (e.g., "A")
        6. **Exports** the result as a new Excel file
        
        ### Output Format
        
        The cleaned data will have columns like:
        ```
        ID | NAME | MAJOR | Course | Semester | Year | Grade
        ```
        """)

def internship_consolidator_tab():
    st.header("🎓 Internship Data Consolidator")
    st.markdown("Upload a zip file containing Excel files with student internship data. Extract student IDs and consolidate completed internship hours into a single report.")
    
    # File upload section
    st.subheader("Upload Zip File")
    uploaded_file = st.file_uploader(
        "Choose a zip file containing student Excel files",
        type=['zip'],
        help="Upload a zip file containing Excel files (.xlsx) with student internship data"
    )
    
    if uploaded_file is not None:
        st.success(f"Uploaded: {uploaded_file.name}")
        
        # Process button
        if st.button("Process Files", type="primary"):
            with st.spinner("Processing files... This may take a few moments."):
                # Process the zip file
                consolidated_df, processed_files, error_files = process_zip_file(uploaded_file)
                
                # Display results
                st.subheader("Processing Results")
                
                # Summary statistics
                col1, col2, col3 = st.columns(3)
                with col1:
                    st.metric("Files Processed Successfully", len(processed_files))
                with col2:
                    st.metric("Files with Errors", len(error_files))
                with col3:
                    st.metric("Total Students", len(consolidated_df) if not consolidated_df.empty else 0)
                
                # Display errors if any
                if error_files:
                    st.subheader("⚠️ Files with Errors")
                    with st.expander("View Error Details"):
                        for error in error_files:
                            st.error(error)
                
                # Display processed files
                if processed_files:
                    st.subheader("✅ Successfully Processed Files")
                    with st.expander("View Processed Files"):
                        for file in processed_files:
                            st.success(file)
                
                # Display consolidated data
                if not consolidated_df.empty:
                    st.subheader("Consolidated Data Preview")
                    st.dataframe(
                        consolidated_df,
                        use_container_width=True,
                        hide_index=True
                    )
                    
                    # Download section
                    st.subheader("Download Consolidated Report")
                    
                    # Convert DataFrame to Excel bytes
                    output = io.BytesIO()
                    consolidated_df.to_excel(output, engine='openpyxl', sheet_name='Consolidated_Report', index=False)
                    
                    excel_data = output.getvalue()
                    
                    st.download_button(
                        label="📥 Download Consolidated Excel Report",
                        data=excel_data,
                        file_name="consolidated_internship_report.xlsx",
                        mime="application/vnd.openxmlformats-officedocument.spreadsheetml.sheet"
                    )
                    
                    # Display summary information
                    st.subheader("Report Summary")
                    st.info(f"""
                    - **Total Students**: {len(consolidated_df)}
                    - **Internship Codes Found**: {len([col for col in consolidated_df.columns if col != 'Student_ID'])}
                    - **Files Successfully Processed**: {len(processed_files)}
                    - **Files with Errors**: {len(error_files)}
                    """)
                else:
                    st.error("No data could be extracted from the uploaded files. Please check the file format and ensure they contain the required sheets and data structure.")
    
    # Instructions section
    with st.expander("📋 Instructions and Requirements"):
        st.markdown("""
        ### File Requirements:
        - Upload a **zip file** containing Excel files (.xlsx format)
        - Each Excel file should represent one student's data
        - Each file must have a sheet named **"Current Semester Advising"** with the student ID in cell **C5**
        - Each file should contain internship data with columns: **Internship Code**, **Total Hours**, **Completed**, **Remaining**
        
        ### Expected Data Format:
        The application looks for internship data in the following format:
        ```
        Internship Code | Total Hours | Completed | Remaining
        SPTH290        |     50      |     25    |    25
        SPTH291        |     50      |     30    |    20
        ...
        ```
        
        ### Output:
        - Consolidated Excel file with student IDs as rows and internship codes as columns
        - Values represent completed hours for each internship per student
        - Missing internship codes for a student will show as 0
        """)

def main():
    st.set_page_config(
        page_title="PU PBHL Department Tools",
        page_icon="🎓",
        layout="wide"
    )
    
    st.title("🎓 PU PBHL Department Academic Data Tools")
    st.markdown("Comprehensive toolkit for processing student academic data")
    
    # Create tabs
    tab1, tab2, tab3 = st.tabs([
        "📊 Grade Data Transformer",
        "🎓 Internship Data Consolidator",
        "🗂 Advising Status Extractor",
    ])

    with tab1:
        grade_transformer_tab()

    with tab2:
        internship_consolidator_tab()

    with tab3:
        advising_status_extractor_tab()

if __name__ == "__main__":
    main()<|MERGE_RESOLUTION|>--- conflicted
+++ resolved
@@ -449,20 +449,6 @@
             if not file_name.lower().endswith(('.xlsx', '.xls')):
                 continue
             with zin.open(file_name) as f:
-<<<<<<< HEAD
-                df_raw = pd.read_excel(
-                    f, sheet_name="Current Semester Advising", header=None
-                )
-                df = df_raw.iloc[8:].copy()
-                df.columns = df.iloc[0].astype(str).str.strip()
-                df = df[1:].rename(columns=lambda x: str(x).strip())
-                df = df[["Course Code", "Advised"]]
-=======
-                df_raw = pd.read_excel(f, sheet_name="Current Semester Advising", header=None)
-                df = df_raw.iloc[7:]
-                df.columns = df.iloc[0]
-                df = df[1:][["Course Code", "Advised"]]
->>>>>>> a142f505
 
                 # Save cleaned file
                 b = io.BytesIO()
